--- conflicted
+++ resolved
@@ -16,13 +16,9 @@
       "sts:AssumeRole",
     ]
     resources = [
-<<<<<<< HEAD
       "arn:aws:iam::274536870005:role/sre_bot_role",
-      "arn:aws:iam::659087519042:role/sre_bot_role"
+      "arn:aws:iam::659087519042:role/sre_bot_role",
       "arn:aws:iam::886481071419:role/sre_bot_role"
-=======
-      "arn:aws:iam::659087519042:role/sre_bot_role"
->>>>>>> 62a29783
     ]
   }
 
