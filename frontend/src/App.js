--- conflicted
+++ resolved
@@ -1,4 +1,3 @@
-<<<<<<< HEAD
 import { CssBaseline, ThemeProvider } from "@mui/material";
 import { BrowserRouter, Routes, Route } from "react-router-dom";
 import { ColorModeContext, useMode } from "./theme";
@@ -12,21 +11,11 @@
 import IncidentHistory from './scenes/incident_history';
 import Geolocate from './scenes/geolocate';
 import Faq from './scenes/faq';
-=======
-import './App.css';
-import sre_bot_logo from './sre_bot_logo.png';
-
-
-import {BrowserRouter, Routes, Route} from 'react-router-dom';
-import LandingPage from './pages/LandingPage.js';
-import HomePage from './pages/HomePage.js';
->>>>>>> 17faf4f2
 
 /**
  * The main component of the application.
  */
 function App() {
-<<<<<<< HEAD
 
     // Get the current theme and color mode
     const [theme, colorMode] = useMode();
@@ -168,26 +157,4 @@
    }
   
   
-  export default App;
-=======
-  return (
-  <div className="hero min-h-screen bg-base-200">
-      
-  <div className="hero-content flex-col lg:flex-row">
-    
-    <img src = {sre_bot_logo} alt="sre_bot"></img>
-    <div>
-      <BrowserRouter>
-          <Routes>
-            <Route path="/" element={<LandingPage/>} />
-            <Route path="/home" element={<HomePage/>} />
-          </Routes>
-       </BrowserRouter>
-    </div>
-  </div>
-</div>
-  );
-}
-
-export default App;
->>>>>>> 17faf4f2
+  export default App;