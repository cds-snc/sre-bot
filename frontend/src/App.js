--- conflicted
+++ resolved
@@ -5,6 +5,8 @@
 import LandingPage from './pages/LandingPage.js';
 import Topmenu from "./scenes/global/Topmenu";
 import Dashboard from "./scenes/dashboard";
+import Version from "./scenes/version";
+import AWS_Access from "./scenes/access";
 import Version from "./scenes/version";
 import AWS_Access from "./scenes/access";
 import Sidemenu from "./scenes/global/Sidemenu";
@@ -119,6 +121,19 @@
                     </div>
                   </ThemeProvider>
                 </ColorModeContext.Provider>} />
+              <Route path="/access" element={
+              <ColorModeContext.Provider value={colorMode}>
+                  <ThemeProvider theme={theme}>
+                    <CssBaseline />
+                    <div className="app">
+                      <Sidemenu isSidemenu={isSidemenu} />
+                      <main className="content">
+                        <Topmenu setIsSidemenu={setIsSidemenu} />
+                        <AWS_Access/>
+                      </main>
+                    </div>
+                  </ThemeProvider>
+                </ColorModeContext.Provider>} />
               <Route path="/incident" element={
               <ColorModeContext.Provider value={colorMode}>
                   <ThemeProvider theme={theme}>
@@ -182,8 +197,19 @@
                         <Version/>
                       </main>
                     </div>
-<<<<<<< HEAD
-=======
+                  </ThemeProvider>
+                </ColorModeContext.Provider>} />
+                <Route path="/version" element={
+              <ColorModeContext.Provider value={colorMode}>
+                  <ThemeProvider theme={theme}>
+                    <CssBaseline />
+                    <div className="app">
+                      <Sidemenu isSidemenu={isSidemenu} />
+                      <main className="content">
+                        <Topmenu setIsSidemenu={setIsSidemenu} />
+                        <Version/>
+                      </main>
+                    </div>
                   </ThemeProvider>
                 </ColorModeContext.Provider>} />
                 <Route path="/logout" element={
@@ -197,7 +223,6 @@
                         <Logout/>
                       </main>
                     </div>
->>>>>>> 7dea868f
                   </ThemeProvider>
                 </ColorModeContext.Provider>} />
             </>
