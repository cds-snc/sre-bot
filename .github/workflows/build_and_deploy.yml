name: Build and Push to Container Registry

on:
  workflow_dispatch:
  push:
    branches:
      - main

env:
  GITHUB_SHA: ${{ github.sha }}
  REGISTRY: 283582579564.dkr.ecr.ca-central-1.amazonaws.com

permissions:
  id-token: write
  contents: write

jobs:
  build:
    runs-on: ubuntu-latest
    steps:
      - name: Audit DNS requests
        uses: cds-snc/dns-proxy-action@main
        env:
          DNS_PROXY_FORWARDTOSENTINEL: "true"
          DNS_PROXY_LOGANALYTICSWORKSPACEID: ${{ secrets.LOG_ANALYTICS_WORKSPACE_ID }}
          DNS_PROXY_LOGANALYTICSSHAREDKEY: ${{ secrets.LOG_ANALYTICS_WORKSPACE_KEY }}

      - name: Checkout
        uses: actions/checkout@c85c95e3d7251135ab7dc9ce3241c5835cc595a9 # v3.5.3

      - name: Configure aws credentials using OIDC
        uses: aws-actions/configure-aws-credentials@master
        with:
          role-to-assume: arn:aws:iam::283582579564:role/sre-bot-apply
          role-session-name: SREBotGitHubActions
          aws-region: "ca-central-1"

      - name: Login to Amazon ECR
        id: login-ecr
        uses: aws-actions/amazon-ecr-login@2fc7aceee09e9e4a7105c0d060c656fad0b4f63d # v1.7.0

      - name: Build container
        working-directory: ./
        run: |
          docker build \
          --build-arg git_sha=$GITHUB_SHA \
          --build-arg LICENSE_KEY=${{ secrets.MAXMIND_LICENSE }} \
          -t $REGISTRY/sre-bot:$GITHUB_SHA-`date '+%Y-%m-%d'` \
          -t $REGISTRY/sre-bot:latest .

      - name: Push containers to Amazon ECR
        working-directory: ./app
        run: |
          docker push $REGISTRY/sre-bot:$GITHUB_SHA-`date '+%Y-%m-%d'`
          docker push $REGISTRY/sre-bot:latest

      - name: Restart ECS
        run: |
          aws ecs update-service --cluster sre-bot-cluster --service sre-bot-service --force-new-deployment > /dev/null 2>&1

      - name: Report deployment to Sentinel
        uses: cds-snc/sentinel-forward-data-action@main
        with:
          input_data: '{"product": "sre-bot", "version": "${{ github.sha }}", "repository": "${{ github.repository }}", "environment": "production"}'
          log_type: CDS_Product_Deployment_Data
          log_analytics_workspace_id: ${{ secrets.LOG_ANALYTICS_WORKSPACE_ID }}
          log_analytics_workspace_key: ${{ secrets.LOG_ANALYTICS_WORKSPACE_KEY }}

      - name: Docker generate SBOM
        uses: cds-snc/security-tools/.github/actions/generate-sbom@cfec0943e40dbb78cee115bbbe89dc17f07b7a0f # v2.1.3
        with:
          docker_image: "${{ env.REGISTRY }}/sre-bot:latest"
<<<<<<< HEAD
          dockerfile_path: "Dockerfile"
          platform: "linux/arm64"
=======
          dockerfile_path: "app/Dockerfile"
>>>>>>> b6184700
          sbom_name: "sre-bot"
          token: "${{ secrets.GITHUB_TOKEN }}"<|MERGE_RESOLUTION|>--- conflicted
+++ resolved
@@ -70,11 +70,6 @@
         uses: cds-snc/security-tools/.github/actions/generate-sbom@cfec0943e40dbb78cee115bbbe89dc17f07b7a0f # v2.1.3
         with:
           docker_image: "${{ env.REGISTRY }}/sre-bot:latest"
-<<<<<<< HEAD
-          dockerfile_path: "Dockerfile"
-          platform: "linux/arm64"
-=======
-          dockerfile_path: "app/Dockerfile"
->>>>>>> b6184700
+          dockerfile_path: "./Dockerfile"
           sbom_name: "sre-bot"
           token: "${{ secrets.GITHUB_TOKEN }}"