name: GitHub repository metadata exporter
on:
  workflow_dispatch:
  schedule:
    - cron: "20 7 * * *"

jobs:
  export-data:
    runs-on: ubuntu-latest
    steps:
      - name: Audit DNS requests
        uses: cds-snc/dns-proxy-action@main
        env:
          DNS_PROXY_FORWARDTOSENTINEL: "true"
          DNS_PROXY_LOGANALYTICSWORKSPACEID: ${{ secrets.LOG_ANALYTICS_WORKSPACE_ID }}
          DNS_PROXY_LOGANALYTICSSHAREDKEY: ${{ secrets.LOG_ANALYTICS_WORKSPACE_KEY }}
<<<<<<< HEAD
      - uses: actions/checkout@f43a0e5ff2bd294095638e18286ca9a3d1956744 # v3.6.0
=======

      - uses: actions/checkout@72f2cec99f417b1a1c5e2e88945068983b7965f9
>>>>>>> 5cac60b7
      - name: Export Data
        uses: cds-snc/github-repository-metadata-exporter@main
        with:
          github-app-id: ${{ secrets.SRE_BOT_RO_APP_ID }}
          github-app-installation-id: ${{ secrets.SRE_BOT_RO_INSTALLATION_ID }}
          github-app-private-key: ${{ secrets.SRE_BOT_RO_PRIVATE_KEY }}
          log-analytics-workspace-id: ${{ secrets.LOG_ANALYTICS_WORKSPACE_ID }}
          log-analytics-workspace-key: ${{ secrets.LOG_ANALYTICS_WORKSPACE_KEY }}<|MERGE_RESOLUTION|>--- conflicted
+++ resolved
@@ -14,12 +14,9 @@
           DNS_PROXY_FORWARDTOSENTINEL: "true"
           DNS_PROXY_LOGANALYTICSWORKSPACEID: ${{ secrets.LOG_ANALYTICS_WORKSPACE_ID }}
           DNS_PROXY_LOGANALYTICSSHAREDKEY: ${{ secrets.LOG_ANALYTICS_WORKSPACE_KEY }}
-<<<<<<< HEAD
+
       - uses: actions/checkout@f43a0e5ff2bd294095638e18286ca9a3d1956744 # v3.6.0
-=======
 
-      - uses: actions/checkout@72f2cec99f417b1a1c5e2e88945068983b7965f9
->>>>>>> 5cac60b7
       - name: Export Data
         uses: cds-snc/github-repository-metadata-exporter@main
         with:
