import os
import pytest

from integrations import google_drive

from unittest.mock import patch

# Constants for the test
START_HEADING = "Detailed Timeline"
END_HEADING = "Trigger"


@patch("integrations.google_drive.build")
@patch("integrations.google_drive.pickle")
def test_get_google_service_returns_build_object(pickle_mock, build_mock):
    google_drive.get_google_service("drive", "v3")
    build_mock.assert_called_once_with(
        "drive", "v3", credentials=pickle_mock.loads(os.environ.get("PICKLE_STRING"))
    )


@patch("integrations.google_drive.PICKLE_STRING", False)
def test_get_google_service_raises_exception_if_pickle_string_not_set():
    with pytest.raises(Exception) as e:
        google_drive.get_google_service("drive", "v3")
    assert "Pickle string not set" in str(e.value)


@patch("integrations.google_drive.pickle")
def test_get_google_service_raises_exception_if_pickle_string_is_invalid(pickle_mock):
    pickle_mock.loads.side_effect = Exception("Invalid pickle string")
    with pytest.raises(Exception) as e:
        google_drive.get_google_service("drive", "v3")
    assert "Invalid pickle string" in str(e.value)


@patch("integrations.google_drive.get_google_service")
def test_add_metadata_returns_result(get_google_service_mock):
    get_google_service_mock.return_value.files.return_value.update.return_value.execute.return_value = {
        "name": "test_folder",
        "appProperties": {"key": "value"},
    }
    result = google_drive.add_metadata("file_id", "key", "value")
    assert result == {"name": "test_folder", "appProperties": {"key": "value"}}


@patch("integrations.google_drive.get_google_service")
def test_create_folder_returns_folder_name(get_google_service_mock):
    get_google_service_mock.return_value.files.return_value.create.return_value.execute.return_value = {
        "name": "test_folder"
    }
    assert google_drive.create_folder("test_folder") == "Created folder test_folder"


@patch("integrations.google_drive.get_google_service")
def test_create_new_folder_returns_folder_id(get_google_service_mock):
    # test that a new folder created returns the folder id
    get_google_service_mock.return_value.files.return_value.create.return_value.execute.return_value = {
        "id": "foo"
    }
    assert google_drive.create_new_folder("name", "parent_folder") == "foo"


@patch("integrations.google_drive.get_google_service")
def test_create_new_incident(get_google_service_mock):
    get_google_service_mock.return_value.files.return_value.copy.return_value.execute.return_value = {
        "id": "test_incident"
    }
    assert (
        google_drive.create_new_incident("test_incident", "test_folder")
        == "test_incident"
    )


@patch("integrations.google_drive.get_google_service")
def test_create_new_google_doc_file(get_google_service_mock):
    # test that a new google doc is successfully created
    get_google_service_mock.return_value.files.return_value.create.return_value.execute.return_value = {
        "id": "google_doc_id"
    }
    assert (
        google_drive.create_new_docs_file("name", "parent_folder_id") == "google_doc_id"
    )


@patch("integrations.google_drive.get_google_service")
def test_update_incident_file(get_google_service_mock):
    # test that incident doc's status is
    get_google_service_mock.return_value.files.return_value.create.return_value.execute.return_value = {
        "id": "google_doc_id"
    }
    assert (
        google_drive.create_new_docs_file("name", "parent_folder_id") == "google_doc_id"
    )


@patch("integrations.google_drive.get_google_service")
def test_create_new_google_sheets_file(get_google_service_mock):
    # test that a new google sheets is successfully created
    get_google_service_mock.return_value.files.return_value.create.return_value.execute.return_value = {
        "id": "google_sheets_id"
    }
    assert (
        google_drive.create_new_sheets_file("name", "parent_folder_id")
        == "google_sheets_id"
    )


@patch("integrations.google_drive.get_google_service")
def test_copy_file_to_folder(get_google_service_mock):
    # test that we can successfully copy files to a different folder
    get_google_service_mock.return_value.files.return_value.copy.return_value.execute.return_value = {
        "id": "file_id"
    }
    get_google_service_mock.return_value.files.return_value.update.return_value.execute.return_value = {
        "id": "updated_file_id"
    }
    assert (
        google_drive.copy_file_to_folder(
            "file_id", "name", "parent_folder", "destination_folder"
        )
        == "updated_file_id"
    )


@patch("integrations.google_drive.get_google_service")
def test_delete_metadata_returns_result(get_google_service_mock):
    get_google_service_mock.return_value.files.return_value.update.return_value.execute.return_value = {
        "name": "test_folder",
        "appProperties": {},
    }
    result = google_drive.delete_metadata("file_id", "key")
    get_google_service_mock.return_value.files.return_value.update.assert_called_once_with(
        fileId="file_id",
        body={"appProperties": {"key": None}},
        fields="name, appProperties",
        supportsAllDrives=True,
    )
    assert result == {"name": "test_folder", "appProperties": {}}


@patch("integrations.google_drive.get_google_service")
def test_get_document_by_channel_name(get_google_service_mock):
    get_google_service_mock.return_value.files.return_value.list.return_value.execute.return_value = {
        "files": [
            {
                "name": "test_document",
                "id": "test_document_id",
                "appProperties": {},
            }
        ]
    }
    assert google_drive.get_document_by_channel_name("test_channel_name") == [
        {"name": "test_document", "id": "test_document_id", "appProperties": {}}
    ]


@patch("integrations.google_drive.get_google_service")
def test_list_folders_returns_folder_names(get_google_service_mock):
    get_google_service_mock.return_value.files.return_value.list.return_value.execute.return_value = {
        "files": [{"name": "test_folder"}]
    }
    assert google_drive.list_folders() == [{"name": "test_folder"}]


@patch("integrations.google_drive.get_google_service")
def test_list_metadata(get_google_service_mock):
    get_google_service_mock.return_value.files.return_value.get.return_value.execute.return_value = {
        "name": "test_folder",
        "appProperties": {"key": "value"},
    }

    assert google_drive.list_metadata("file_id") == {
        "name": "test_folder",
        "appProperties": {"key": "value"},
    }


@patch("integrations.google_drive.get_google_service")
def test_merge_data(get_google_service_mock):
    get_google_service_mock.return_value.documents.return_value.batchUpdate.return_value.execute.return_value = (
        True
    )
    assert (
        google_drive.merge_data("file_id", "name", "product", "slack_channel", "")
        is True
    )


@patch("integrations.google_drive.get_google_service")
def test_update_incident_list(get_google_service_mock):
    get_google_service_mock.return_value.spreadsheets.return_value.values.return_value.append.return_value.execute.return_value = (
        True
    )
    assert (
        google_drive.update_incident_list(
            "document_link", "name", "slug", "product", "channel_url"
        )
        is True
    )


@patch("integrations.google_drive.get_google_service")
def test_close_incident_document(get_google_service_mock):
    # Define a mock response for the batchUpdate call
    get_google_service_mock.return_value.documents.return_value.batchUpdate.return_value.execute.return_value = {
        "status": "success"
    }

    # Assert that the function returns the correct response
    assert google_drive.close_incident_document("file_id") == {"status": "success"}


@patch("integrations.google_drive.get_google_service")
def test_update_spreadsheet(get_google_service_mock):
    # Define a mock response for the get values call
    mock_values = [
        ["Channel A", "Detail 1", "Open"],
        ["Channel B", "Detail 2", "In Progress"],
        ["Channel C", "Detail 3", "Reviewed"],
    ]

    # get the return values from the mock
    get_google_service_mock.return_value.spreadsheets.return_value.values.return_value.get.return_value.execute.return_value = {
        "values": mock_values
    }

    # Define a channel name to search for
    channel_name = "Channel B"

    # assert that the function returns the correct response
    assert google_drive.update_spreadsheet_close_incident(channel_name) is True


<<<<<<< HEAD
def create_mock_document(content):
    elements = [
        {
            "paragraph": {
                "elements": [
                    {"startIndex": 1, "endIndex": 200, "textRun": {"content": text}}
                ]
            }
        }
        for text in content
    ]
    return {"body": {"content": elements}}


@patch("integrations.google_drive.get_google_service")
def test_extract_timeline_content(mock_service):
    # Mock document content
    content = [START_HEADING, "Timeline content", END_HEADING]
    mock_document = create_mock_document(content)
    print("Mock document is ", mock_document)
    mock_service.return_value.documents().get().execute.return_value = mock_document

    result = google_drive.get_timeline_section("document_id")
    assert result == "Timeline content"


@patch("integrations.google_drive.get_google_service")
def test_extract_timeline_content_with_text_before_heading(mock_service):
    # Mock document content
    content = ["Some text", START_HEADING, "Timeline content", END_HEADING]
    mock_document = create_mock_document(content)
    mock_service.return_value.documents().get().execute.return_value = mock_document

    result = google_drive.get_timeline_section("document_id")
    assert result == "Timeline content"


@patch("integrations.google_drive.get_google_service")
def test_extract_timeline_content_with_text_after_heading(mock_service):
    # Mock document content
    content = [START_HEADING, "Timeline content", END_HEADING, "Some text"]
    mock_document = create_mock_document(content)
    mock_service.return_value.documents().get().execute.return_value = mock_document

    result = google_drive.get_timeline_section("document_id")
    assert result == "Timeline content"


@patch("integrations.google_drive.get_google_service")
def test_extract_timeline_content_with_text_between_heading(mock_service):
    # Mock document content
    content = [
        "Start of some text",
        START_HEADING,
        "Timeline content",
        END_HEADING,
        "End of some text",
    ]
    mock_document = create_mock_document(content)
    mock_service.return_value.documents().get().execute.return_value = mock_document

    result = google_drive.get_timeline_section("document_id")
    assert result == "Timeline content"


@patch("integrations.google_drive.get_google_service")
def test_get_timeline_section_no_headings(mock_service):
    content = ["Some text", "Other text"]
    mock_document = create_mock_document(content)
    mock_service.return_value.documents().get().execute.return_value = mock_document

    result = google_drive.get_timeline_section("document_id")
    assert result is None


@patch("integrations.google_drive.get_google_service")
def test_get_timeline_section_missing_start_heading(mock_service):
    content = ["Some text", "Timeline content", END_HEADING, "Other text"]
    mock_document = create_mock_document(content)
    mock_service.return_value.documents().get().execute.return_value = mock_document

    result = google_drive.get_timeline_section("document_id")
    assert result is None


@patch("integrations.google_drive.get_google_service")
def test_get_timeline_section_missing_end_heading(mock_service):
    content = ["Some text", START_HEADING, "Timeline content", "Other text"]
    mock_document = create_mock_document(content)
    mock_service.return_value.documents().get().execute.return_value = mock_document

    result = google_drive.get_timeline_section("document_id")
    assert result is None


@patch("integrations.google_drive.get_google_service")
def test_get_timeline_section_empty_document(mock_service):
    mock_document = create_mock_document([])
    mock_service.return_value.documents().get().execute.return_value = mock_document

    result = google_drive.get_timeline_section("document_id")
    assert result is None


@patch("integrations.google_drive.get_google_service")
def test_replace_text_between_headings(mock_service):
    doc_id = ""
    # Mock document content
    mock_document = {
        "body": {
            "content": [
                {
                    "paragraph": {
                        "elements": [
                            {"textRun": {"content": START_HEADING, "endIndex": 20}}
                        ]
                    }
                },
                {
                    "paragraph": {
                        "elements": [
                            {
                                "textRun": {
                                    "content": "Some old content",
                                    "endIndex": 40,
                                    "startIndex": 20,
                                }
                            }
                        ]
                    }
                },
                {
                    "paragraph": {
                        "elements": [
                            {"textRun": {"content": END_HEADING, "startIndex": 40}}
                        ]
                    }
                },
            ]
        }
    }
    mock_service.return_value.documents().get().execute.return_value = mock_document
    mock_service.return_value.documents().batchUpdate().execute.return_value = {}

    google_drive.replace_text_between_headings(
        doc_id, mock_document, START_HEADING, END_HEADING
    )
    assert mock_service.return_value.documents().batchUpdate.called


@patch("integrations.google_drive.get_google_service")
def test_replace_text_between_headings_more_text(mock_service):
    doc_id = ""
    # Mock document content
    mock_document = {
        "body": {
            "content": [
                {
                    "paragraph": {
                        "elements": [
                            {
                                "textRun": {
                                    "content": "Blah blah",
                                    "endIndex": 40,
                                    "startIndex": 1,
                                }
                            }
                        ]
                    }
                },
                {
                    "paragraph": {
                        "elements": [
                            {"textRun": {"content": START_HEADING, "endIndex": 45}}
                        ]
                    }
                },
                {
                    "paragraph": {
                        "elements": [
                            {
                                "textRun": {
                                    "content": "Some old content",
                                    "endIndex": 60,
                                    "startIndex": 50,
                                }
                            }
                        ]
                    }
                },
                {
                    "paragraph": {
                        "elements": [
                            {"textRun": {"content": END_HEADING, "startIndex": 70}}
                        ]
                    }
                },
                {
                    "paragraph": {
                        "elements": [
                            {
                                "textRun": {
                                    "content": "Some old content",
                                    "endIndex": 100,
                                    "startIndex": 80,
                                }
                            }
                        ]
                    }
                },
            ]
        }
    }
    mock_service.return_value.documents().get().execute.return_value = mock_document
    mock_service.return_value.documents().batchUpdate().execute.return_value = {}

    google_drive.replace_text_between_headings(
        doc_id, mock_document, START_HEADING, END_HEADING
    )
    assert mock_service.return_value.documents().batchUpdate.called


@patch("integrations.google_drive.get_google_service")
def test_replace_text_between_headings_start_heading_not_found(mock_service):
    doc_id = "mock_doc_id"

    # Mock document content where start heading does not exist
    mock_document = {
        "body": {
            "content": [
                {
                    "paragraph": {
                        "elements": [
                            {
                                "textRun": {
                                    "content": "Some old content",
                                    "endIndex": 40,
                                    "startIndex": 20,
                                }
                            }
                        ]
                    }
                },
                {
                    "paragraph": {
                        "elements": [
                            {"textRun": {"content": END_HEADING, "startIndex": 40}}
                        ]
                    }
                },
            ]
        }
    }
    mock_service.return_value.documents().get().execute.return_value = mock_document

    google_drive.replace_text_between_headings(
        doc_id, mock_document, START_HEADING, END_HEADING
    )

    # Check if batchUpdate was not called as the start heading was not found
    assert not mock_service.return_value.documents().batchUpdate.called


@patch("integrations.google_drive.get_google_service")
def test_replace_text_between_headings_end_heading_not_found(mock_service):
    doc_id = "mock_doc_id"

    # Mock document content where start heading does not exist
    mock_document = {
        "body": {
            "content": [
                {
                    "paragraph": {
                        "elements": [
                            {"textRun": {"content": START_HEADING, "endIndex": 20}}
                        ]
                    }
                },
                {
                    "paragraph": {
                        "elements": [
                            {
                                "textRun": {
                                    "content": "Some old content",
                                    "endIndex": 40,
                                    "startIndex": 20,
                                }
                            }
                        ]
                    }
                },
            ]
        }
    }
    mock_service.return_value.documents().get().execute.return_value = mock_document

    google_drive.replace_text_between_headings(
        doc_id, mock_document, START_HEADING, END_HEADING
    )

    # Check if batchUpdate was not called as the start heading was not found
    assert not mock_service.return_value.documents().batchUpdate.called


@patch("integrations.google_drive.get_google_service")
def test_replace_text_between_headings_neither_heading_not_found(mock_service):
    doc_id = "mock_doc_id"

    # Mock document content where start heading does not exist
    mock_document = {
        "body": {
            "content": [
                {
                    "paragraph": {
                        "elements": [
                            {
                                "textRun": {
                                    "content": "Some old content",
                                    "endIndex": 40,
                                    "startIndex": 20,
                                }
                            }
                        ]
                    }
                },
            ]
        }
    }
    mock_service.return_value.documents().get().execute.return_value = mock_document

    google_drive.replace_text_between_headings(
        doc_id, mock_document, START_HEADING, END_HEADING
    )

    # Check if batchUpdate was not called as the start heading was not found
    assert not mock_service.return_value.documents().batchUpdate.called
=======
@patch("integrations.google_drive.list_metadata")
def test_healthcheck_healthy(mock_list_metadata):
    mock_list_metadata.return_value = {"id": "test_doc"}
    assert google_drive.healthcheck() is True


@patch("integrations.google_drive.list_metadata")
def test_healthcheck_unhealthy(mock_list_metadata):
    mock_list_metadata.return_value = None
    assert google_drive.healthcheck() is False
>>>>>>> 32166319
<|MERGE_RESOLUTION|>--- conflicted
+++ resolved
@@ -232,7 +232,6 @@
     assert google_drive.update_spreadsheet_close_incident(channel_name) is True
 
 
-<<<<<<< HEAD
 def create_mock_document(content):
     elements = [
         {
@@ -569,7 +568,8 @@
 
     # Check if batchUpdate was not called as the start heading was not found
     assert not mock_service.return_value.documents().batchUpdate.called
-=======
+
+    
 @patch("integrations.google_drive.list_metadata")
 def test_healthcheck_healthy(mock_list_metadata):
     mock_list_metadata.return_value = {"id": "test_doc"}
@@ -580,4 +580,3 @@
 def test_healthcheck_unhealthy(mock_list_metadata):
     mock_list_metadata.return_value = None
     assert google_drive.healthcheck() is False
->>>>>>> 32166319
