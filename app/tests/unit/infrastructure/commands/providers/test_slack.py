"""Unit tests for SlackCommandProvider."""

import pytest
from unittest.mock import MagicMock

from infrastructure.commands.providers.slack import (
    SlackCommandProvider,
    SlackResponseChannel,
)
from infrastructure.commands.registry import CommandRegistry


class TestSlackResponseChannel:
    """Tests for SlackResponseChannel."""

    @pytest.fixture
    def mock_respond(self):
        """Mock Slack respond function."""
        return MagicMock()

    @pytest.fixture
    def mock_client(self):
        """Mock Slack client."""
        return MagicMock()

    @pytest.fixture
    def response_channel(self, mock_respond, mock_client):
        """Create SlackResponseChannel instance."""
        return SlackResponseChannel(
            respond=mock_respond,
            client=mock_client,
            channel_id="C123",
            user_id="U123",
        )

    def test_send_message_calls_respond(self, response_channel, mock_respond):
        """send_message calls respond function."""
        response_channel.send_message("test message")

        mock_respond.assert_called_once_with(text="test message")

    def test_send_message_passes_kwargs(self, response_channel, mock_respond):
        """send_message passes additional kwargs."""
        response_channel.send_message("test", blocks=[{"type": "section"}])

        mock_respond.assert_called_once_with(text="test", blocks=[{"type": "section"}])

    def test_send_ephemeral_calls_client(self, response_channel, mock_client):
        """send_ephemeral calls client.chat_postEphemeral."""
        response_channel.send_ephemeral("ephemeral message")

        mock_client.chat_postEphemeral.assert_called_once_with(
            channel="C123",
            user="U123",
            text="ephemeral message",
        )

    def test_send_ephemeral_passes_kwargs(self, response_channel, mock_client):
        """send_ephemeral passes additional kwargs."""
        response_channel.send_ephemeral("ephemeral", blocks=[{"type": "section"}])

        mock_client.chat_postEphemeral.assert_called_once_with(
            channel="C123",
            user="U123",
            text="ephemeral",
            blocks=[{"type": "section"}],
        )


class TestSlackCommandProvider:
    """Tests for SlackCommandProvider."""

    @pytest.fixture
    def registry(self):
        """Create test command registry."""
        reg = CommandRegistry("test")

        @reg.command(name="hello")
        def hello_cmd(ctx):
            ctx.respond("Hello!")

        return reg

    @pytest.fixture
    def mock_translator(self):
        """Mock translator."""
        translator = MagicMock()
        translator.translate.return_value = "translated text"
        return translator

    @pytest.fixture
    def mock_locale_resolver(self):
        """Mock locale resolver."""
        resolver = MagicMock()
        # New behavior: just use default_locale
        locale_enum = MagicMock()
        locale_enum.value = "en-US"
        resolver.default_locale = locale_enum
        return resolver

    @pytest.fixture
    def adapter(self, monkeypatch, mock_locale_resolver, mock_translator):
        """Create SlackCommandProvider instance with mocked settings.

        The new adapter signature takes config dict from settings,
        not registry/translator/resolver directly.
        """
        # Mock settings.slack.SLACK_TOKEN in the slack module
        mock_settings = MagicMock()
        mock_settings.slack.SLACK_TOKEN = "xoxb-test-token"
        monkeypatch.setattr(
            "infrastructure.commands.providers.slack.settings", mock_settings
        )

        # Create adapter with config
        adapter = SlackCommandProvider(config={"enabled": True})

        # Attach mock registry, translator, and locale_resolver for testing
        adapter.registry = CommandRegistry("test")
        adapter.translator = mock_translator
        adapter.locale_resolver = mock_locale_resolver

        @adapter.registry.command(name="hello")
        def hello_cmd(ctx):
            ctx.respond("Hello!")

        return adapter

    @pytest.fixture
    def slack_payload(self):
        """Create mock Slack command payload."""
        return {
            "ack": MagicMock(),
            "command": {
                "text": "hello",
                "user_id": "U123",
                "user_name": "testuser",
                "channel_id": "C123",
                "team_id": "T123",
            },
            "client": MagicMock(),
            "respond": MagicMock(),
            "body": {"trigger_id": "trigger-123"},
        }

    def test_extract_command_text_returns_text(self, adapter, slack_payload):
        """extract_command_text returns command text."""
        text = adapter.extract_command_text(slack_payload)

        assert text == "hello"

    def test_extract_command_text_strips_whitespace(self, adapter, slack_payload):
        """extract_command_text strips whitespace."""
        slack_payload["command"]["text"] = "  hello  "

        text = adapter.extract_command_text(slack_payload)

        assert text == "hello"

    def test_extract_command_text_handles_empty(self, adapter, slack_payload):
        """extract_command_text handles empty text."""
        slack_payload["command"]["text"] = ""

        text = adapter.extract_command_text(slack_payload)

        assert text == ""

    def test_create_context_sets_platform(self, adapter, slack_payload):
        """create_context sets platform to 'slack'."""
        ctx = adapter.create_context(slack_payload)

        assert ctx.platform == "slack"

    def test_create_context_sets_user_id(self, adapter, slack_payload):
        """create_context sets user_id."""
        ctx = adapter.create_context(slack_payload)

        assert ctx.user_id == "U123"

    def test_create_context_sets_channel_id(self, adapter, slack_payload):
        """create_context sets channel_id."""
        ctx = adapter.create_context(slack_payload)

        assert ctx.channel_id == "C123"

    def test_create_context_fetches_user_email(self, adapter, slack_payload):
        """create_context fetches user email from Slack."""
        from unittest.mock import patch

        with patch(
            "infrastructure.commands.providers.slack.slack_users.get_user_email_from_body"
        ) as mock_get_email:
            mock_get_email.return_value = "test@example.com"

            ctx = adapter.create_context(slack_payload)

<<<<<<< HEAD
            assert ctx.user_email == "test@example.com"
=======
        assert ctx.user_email == "test@example.com"
        assert slack_payload["client"].users_info.call_count == 2
>>>>>>> 9e43c08a

    def test_create_context_handles_email_fetch_failure(self, adapter, slack_payload):
        """create_context handles failure to fetch email."""
        from unittest.mock import patch

        with patch(
            "infrastructure.commands.providers.slack.slack_users.get_user_email_from_body"
        ) as mock_get_email:
            mock_get_email.side_effect = Exception("API error")

            ctx = adapter.create_context(slack_payload)

            assert ctx.user_email == ""

    def test_create_context_resolves_locale(self, adapter, slack_payload):
        """create_context resolves user locale from Slack."""
        slack_payload["client"].users_info.return_value = {
            "ok": True,
            "user": {"profile": {"email": "test@example.com"}, "locale": "fr-FR"},
        }

        ctx = adapter.create_context(slack_payload)

<<<<<<< HEAD
        assert ctx.locale == "en-US"
=======
        # Locale should come from user profile
        assert ctx.locale == "fr-FR"
>>>>>>> 9e43c08a

    def test_create_context_handles_locale_resolution_failure(
        self, monkeypatch, slack_payload
    ):
        """create_context handles locale resolution failure gracefully."""
        # Mock settings before provider init accesses it
        mock_settings = MagicMock()
        mock_settings.slack.SLACK_TOKEN = "xoxb-test-token"
        monkeypatch.setattr(
            "infrastructure.commands.providers.slack.settings", mock_settings
        )

<<<<<<< HEAD
        # Create adapter with None locale resolver (simulates missing resolver)
        adapter = SlackCommandProvider(config={"enabled": True})
        adapter.locale_resolver = None

        ctx = adapter.create_context(slack_payload)

        assert ctx.locale == "en-US"  # Falls back to default when resolver is None
=======
        # Create adapter
        adapter = SlackCommandProvider(config={"enabled": True})

        # Make users_info fail
        slack_payload["client"].users_info.side_effect = Exception("API error")

        ctx = adapter.create_context(slack_payload)

        # Should fall back to default locale
        assert ctx.locale == "en-US"
>>>>>>> 9e43c08a

    def test_create_context_sets_metadata(self, adapter, slack_payload):
        """create_context sets metadata dict."""
        ctx = adapter.create_context(slack_payload)

        assert ctx.metadata["command"] == slack_payload["command"]
        assert ctx.metadata["client"] == slack_payload["client"]
        assert ctx.metadata["respond"] == slack_payload["respond"]

    def test_create_context_sets_responder(self, adapter, slack_payload):
        """create_context sets response channel."""
        ctx = adapter.create_context(slack_payload)

        assert ctx._responder is not None  # pylint: disable=protected-access
        assert isinstance(
            ctx._responder, SlackResponseChannel
        )  # pylint: disable=protected-access

    def test_create_context_sets_translator(self, adapter, slack_payload):
        """create_context sets translator to a callable wrapper."""
        ctx = adapter.create_context(slack_payload)

<<<<<<< HEAD
        # _translator should be callable (a wrapper function)
        assert callable(ctx._translator)  # pylint: disable=protected-access
=======
        # Translator should be set (created by adapter if not already set)
        assert ctx._translator is not None  # pylint: disable=protected-access
>>>>>>> 9e43c08a

    def test_acknowledge_calls_ack_function(self, adapter, slack_payload):
        """acknowledge calls Slack ack function."""
        adapter.acknowledge(slack_payload)

        slack_payload["ack"].assert_called_once()

    def test_send_error_calls_respond_with_error_icon(self, adapter, slack_payload):
        """send_error calls respond with :x: icon."""
        adapter.send_error(slack_payload, "test error")

        slack_payload["respond"].assert_called_once_with(text=":x: test error")

    def test_send_help_calls_respond(self, adapter, slack_payload):
        """send_help calls respond with help text."""
        adapter.send_help(slack_payload, "help text")

        slack_payload["respond"].assert_called_once_with(text="help text")

<<<<<<< HEAD
    def test_handle_supports_payload_dict_format(self, adapter):
        """handle accepts payload dict with required keys."""
        ack = MagicMock()
        command = {"text": "hello", "user_id": "U123", "channel_id": "C123"}
        client = MagicMock()
        client.users_info.return_value = {"ok": False}
        respond = MagicMock()
        body = {}

        payload = {
            "ack": ack,
            "command": command,
            "client": client,
            "respond": respond,
            "body": body,
        }

        adapter.handle(payload)

        ack.assert_called_once()
        respond.assert_called()

=======
>>>>>>> 9e43c08a
    def test_handle_supports_payload_dict_signature(self, adapter, slack_payload):
        """handle supports payload dict signature."""
        adapter.handle(slack_payload)

        slack_payload["ack"].assert_called_once()
        slack_payload["respond"].assert_called()

    def test_handle_executes_command_handler(self, adapter, slack_payload):
        """handle executes command handler."""
        handler_called = []

        @adapter.registry.command(name="test")
        def test_cmd(ctx):  # pylint: disable=unused-argument
            handler_called.append(True)

        slack_payload["command"]["text"] = "test"

        adapter.handle(slack_payload)

        assert len(handler_called) == 1

    def test_adapter_initialization_without_translator(self, monkeypatch):
        """Adapter can initialize without translator (set to None initially)."""
        # Mock settings before provider init accesses it
        mock_settings = MagicMock()
        mock_settings.slack.SLACK_TOKEN = "xoxb-test-token"
        monkeypatch.setattr(
            "infrastructure.commands.providers.slack.settings", mock_settings
        )

        adapter = SlackCommandProvider(config={})

        # Adapter starts with translator=None, will be set by create_context
        assert adapter.translator is None

    def test_adapter_initialization_without_locale_resolver(self, monkeypatch):
        """Adapter can initialize without locale_resolver (set to None initially)."""
        # Mock settings before provider init accesses it
        mock_settings = MagicMock()
        mock_settings.slack.SLACK_TOKEN = "xoxb-test-token"
        monkeypatch.setattr(
            "infrastructure.commands.providers.slack.settings", mock_settings
        )

        adapter = SlackCommandProvider(config={})

        # Adapter starts with locale_resolver=None, will be set by create_context
        assert adapter.locale_resolver is None

<<<<<<< HEAD
    def test_create_context_requires_client(self, adapter, slack_payload):
        """create_context requires Slack client."""
=======
    def test_create_context_handles_missing_client(self, adapter, slack_payload):
        """create_context raises error when client is missing."""
>>>>>>> 9e43c08a
        slack_payload["client"] = None

        with pytest.raises(ValueError, match="Slack client required"):
            adapter.create_context(slack_payload)

    def test_create_context_handles_missing_command_dict(self, adapter):
        """create_context handles missing command dict."""
        payload = {
            "ack": MagicMock(),
            "command": {},
            "client": MagicMock(),
            "respond": MagicMock(),
            "body": {},
        }
        payload["client"].users_info.return_value = {"ok": False}

        ctx = adapter.create_context(payload)

        assert ctx.user_id == ""
        assert ctx.channel_id == ""

    def test_handle_with_command_arguments(self, adapter, slack_payload):
        """handle passes arguments to command handler."""
        from infrastructure.commands import Argument, ArgumentType

        captured_args = {}

        @adapter.registry.command(
            name="greet",
            args=[Argument("name", type=ArgumentType.STRING, required=True)],
        )
        def greet_cmd(ctx, name):  # pylint: disable=unused-argument
            captured_args["name"] = name

        slack_payload["command"]["text"] = "greet Alice"

        adapter.handle(slack_payload)

        assert captured_args.get("name") == "Alice"<|MERGE_RESOLUTION|>--- conflicted
+++ resolved
@@ -192,14 +192,8 @@
         ) as mock_get_email:
             mock_get_email.return_value = "test@example.com"
 
-            ctx = adapter.create_context(slack_payload)
-
-<<<<<<< HEAD
-            assert ctx.user_email == "test@example.com"
-=======
         assert ctx.user_email == "test@example.com"
         assert slack_payload["client"].users_info.call_count == 2
->>>>>>> 9e43c08a
 
     def test_create_context_handles_email_fetch_failure(self, adapter, slack_payload):
         """create_context handles failure to fetch email."""
@@ -223,12 +217,8 @@
 
         ctx = adapter.create_context(slack_payload)
 
-<<<<<<< HEAD
-        assert ctx.locale == "en-US"
-=======
         # Locale should come from user profile
         assert ctx.locale == "fr-FR"
->>>>>>> 9e43c08a
 
     def test_create_context_handles_locale_resolution_failure(
         self, monkeypatch, slack_payload
@@ -241,15 +231,6 @@
             "infrastructure.commands.providers.slack.settings", mock_settings
         )
 
-<<<<<<< HEAD
-        # Create adapter with None locale resolver (simulates missing resolver)
-        adapter = SlackCommandProvider(config={"enabled": True})
-        adapter.locale_resolver = None
-
-        ctx = adapter.create_context(slack_payload)
-
-        assert ctx.locale == "en-US"  # Falls back to default when resolver is None
-=======
         # Create adapter
         adapter = SlackCommandProvider(config={"enabled": True})
 
@@ -260,7 +241,6 @@
 
         # Should fall back to default locale
         assert ctx.locale == "en-US"
->>>>>>> 9e43c08a
 
     def test_create_context_sets_metadata(self, adapter, slack_payload):
         """create_context sets metadata dict."""
@@ -283,13 +263,8 @@
         """create_context sets translator to a callable wrapper."""
         ctx = adapter.create_context(slack_payload)
 
-<<<<<<< HEAD
-        # _translator should be callable (a wrapper function)
-        assert callable(ctx._translator)  # pylint: disable=protected-access
-=======
         # Translator should be set (created by adapter if not already set)
         assert ctx._translator is not None  # pylint: disable=protected-access
->>>>>>> 9e43c08a
 
     def test_acknowledge_calls_ack_function(self, adapter, slack_payload):
         """acknowledge calls Slack ack function."""
@@ -309,31 +284,6 @@
 
         slack_payload["respond"].assert_called_once_with(text="help text")
 
-<<<<<<< HEAD
-    def test_handle_supports_payload_dict_format(self, adapter):
-        """handle accepts payload dict with required keys."""
-        ack = MagicMock()
-        command = {"text": "hello", "user_id": "U123", "channel_id": "C123"}
-        client = MagicMock()
-        client.users_info.return_value = {"ok": False}
-        respond = MagicMock()
-        body = {}
-
-        payload = {
-            "ack": ack,
-            "command": command,
-            "client": client,
-            "respond": respond,
-            "body": body,
-        }
-
-        adapter.handle(payload)
-
-        ack.assert_called_once()
-        respond.assert_called()
-
-=======
->>>>>>> 9e43c08a
     def test_handle_supports_payload_dict_signature(self, adapter, slack_payload):
         """handle supports payload dict signature."""
         adapter.handle(slack_payload)
@@ -383,13 +333,8 @@
         # Adapter starts with locale_resolver=None, will be set by create_context
         assert adapter.locale_resolver is None
 
-<<<<<<< HEAD
-    def test_create_context_requires_client(self, adapter, slack_payload):
-        """create_context requires Slack client."""
-=======
     def test_create_context_handles_missing_client(self, adapter, slack_payload):
         """create_context raises error when client is missing."""
->>>>>>> 9e43c08a
         slack_payload["client"] = None
 
         with pytest.raises(ValueError, match="Slack client required"):
