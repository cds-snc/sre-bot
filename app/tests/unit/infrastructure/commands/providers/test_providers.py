--- conflicted
+++ resolved
@@ -36,10 +36,6 @@
     def send_help(self, payload, help_text):
         pass
 
-<<<<<<< HEAD
-    def _resolve_framework_locale(self, platform_payload):
-        """Resolve locale for framework operations."""
-=======
     def _validate_payload(self, payload):
         pass
 
@@ -47,7 +43,6 @@
         return text
 
     def _resolve_framework_locale(self, payload):
->>>>>>> 9e43c08a
         return "en-US"
 
 
