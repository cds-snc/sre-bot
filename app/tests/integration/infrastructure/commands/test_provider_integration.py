--- conflicted
+++ resolved
@@ -37,10 +37,6 @@
     def send_help(self, payload, help_text):
         pass
 
-<<<<<<< HEAD
-    def _resolve_framework_locale(self, platform_payload):
-        """Resolve locale for framework operations."""
-=======
     def _validate_payload(self, payload):
         pass
 
@@ -48,7 +44,6 @@
         return text
 
     def _resolve_framework_locale(self, payload):
->>>>>>> 9e43c08a
         return "en-US"
 
 
