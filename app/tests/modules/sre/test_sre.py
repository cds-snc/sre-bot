from modules import sre

from unittest.mock import MagicMock, patch


def test_sre_command_calls_ack():
    ack = MagicMock()
    command = sre_command_helper("command")
    sre.sre_command(ack, command, MagicMock(), MagicMock(), MagicMock())
    ack.assert_called_once()


@patch("modules.sre.sre.logger")
def test_sre_command_calls_logger(
    logger_mock: MagicMock,
):
    command = sre_command_helper("command")
    sre.sre_command(MagicMock(), command, MagicMock(), MagicMock(), MagicMock())
    logger_mock.info.assert_called_once()


def test_sre_command_with_empty_string():
    respond = MagicMock()
    command = sre_command_helper("")
    sre.sre_command(MagicMock(), command, respond, MagicMock(), MagicMock())
    respond.assert_called_once_with(
        "Type `/sre help` to see a list of commands.\nTapez `/sre aide` pour voir une liste de commandes"
    )


@patch.object(sre, "GIT_SHA", "test_git_sha")
def test_sre_command_with_version_argument():
    respond = MagicMock()
    command = sre_command_helper("version")
    sre.sre_command(MagicMock(), command, respond, MagicMock(), MagicMock())
    respond.assert_called_once_with("SRE Bot version: test_git_sha")


def test_sre_command_with_help_argument():
    respond = MagicMock()
    command = sre_command_helper("help")
    sre.sre_command(MagicMock(), command, respond, MagicMock(), MagicMock())
    respond.assert_called_once_with(sre.help_text)


def test_sre_command_with_geolocate_argument_and_no_ip():
    respond = MagicMock()
    command = sre_command_helper("geolocate")
    sre.sre_command(
        MagicMock(),
        command,
        respond,
        MagicMock(),
        MagicMock(),
    )
    respond.assert_called_once_with(
        "Please provide an IP address.\nSVP fournir une adresse IP"
    )


@patch("modules.sre.sre.geolocate_helper.geolocate")
def test_sre_command_with_geolocate_argument_and_ip(geolocate_mock):
    respond = MagicMock()
    command = sre_command_helper("geolocate 111.111.111.111")
    sre.sre_command(
        MagicMock(),
        command,
        respond,
        MagicMock(),
        MagicMock(),
    )
    geolocate_mock.assert_called_once_with(["111.111.111.111"], respond)


@patch("modules.sre.sre.logger")
@patch("modules.sre.sre.incident_helper.handle_incident_command")
def test_sre_command_with_incident_argument(command_runner, logger_mock):
    command_runner.return_value = "incident command help"
    clientMock = MagicMock()
    body = MagicMock()
    respond = MagicMock()
    ack = MagicMock()
    command = sre_command_helper("incident")
    sre.sre_command(
        ack,
        command,
        respond,
        clientMock,
        body,
    )
<<<<<<< HEAD
    command_runner.assert_called_once_with([], clientMock, body, respond, ack)
=======
    command_runner.assert_called_once_with(
        [], clientMock, body, respond, ack, logger_mock
    )
>>>>>>> cf19b581


@patch("modules.sre.webhook_helper.handle_webhook_command")
def test_sre_command_with_webhooks_argument(command_runner):
    command_runner.return_value = "webhooks command help"
    clientMock = MagicMock()
    body = MagicMock()
    respond = MagicMock()
    command = sre_command_helper("webhooks")
    sre.sre_command(MagicMock(), command, respond, clientMock, body)
    command_runner.assert_called_once_with([], clientMock, body, respond)


@patch("modules.sre.sre.dev_core.dev_command")
def test_sre_command_with_test_argument(mock_dev_command):
    mock_dev_command.return_value = "dev command help"
    respond = MagicMock()
    command = sre_command_helper("test")
    sre.sre_command(MagicMock(), command, respond, MagicMock(), MagicMock())
    mock_dev_command.assert_called_once()


@patch("modules.sre.sre.reports")
def test_sre_command_with_reports_argument(mock_reports):
    # mock_reports.reports_command.return_value = "report command help"
    ack = MagicMock()
    client = MagicMock()
    body = MagicMock()
    respond = MagicMock()
    command = sre_command_helper("reports")
    sre.sre_command(ack, command, respond, client, body)
    mock_reports.reports_command.assert_called_once()


def test_sre_command_with_unknown_argument():
    respond = MagicMock()
    command = sre_command_helper("unknown")
    sre.sre_command(MagicMock(), command, respond, MagicMock(), MagicMock())
    respond.assert_called_once_with(
        "Unknown command: `unknown`. Type `/sre help` to see a list of commands. \nCommande inconnue: `unknown`. Entrez `/sre help` pour une liste des commandes valides"
    )


def sre_command_helper(text):
    """Helper function to create a command dictionary for testing."""
    return {
        "text": text,
        "user_id": "U123456",
        "user_name": "test_user",
        "channel_id": "C123456",
        "channel_name": "test_channel",
    }<|MERGE_RESOLUTION|>--- conflicted
+++ resolved
@@ -88,13 +88,7 @@
         clientMock,
         body,
     )
-<<<<<<< HEAD
     command_runner.assert_called_once_with([], clientMock, body, respond, ack)
-=======
-    command_runner.assert_called_once_with(
-        [], clientMock, body, respond, ack, logger_mock
-    )
->>>>>>> cf19b581
 
 
 @patch("modules.sre.webhook_helper.handle_webhook_command")
