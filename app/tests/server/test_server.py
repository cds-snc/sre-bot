--- conflicted
+++ resolved
@@ -1,29 +1,16 @@
 from unittest import mock
 from unittest.mock import ANY, call, MagicMock, patch, PropertyMock, Mock, AsyncMock
 from server import bot_middleware, server
-<<<<<<< HEAD
 from server.server import login_required, AccessRequest
-=======
-from server.server import AccessRequest
->>>>>>> d70ef3d8
 import urllib.parse
 from slowapi.errors import RateLimitExceeded
 from starlette.responses import JSONResponse
 from httpx import AsyncClient
 from starlette.types import Scope
 from starlette.datastructures import Headers
-<<<<<<< HEAD
-
-
 import os
 import pytest
 import datetime
-
-=======
-import os
-import pytest
-import datetime
->>>>>>> d70ef3d8
 from fastapi.testclient import TestClient
 from fastapi import Request, HTTPException
 
@@ -782,6 +769,133 @@
     assert excinfo.value.status_code == 400
     assert excinfo.value.detail == "Account and reason are required"
 
+    # Assert the exception details
+    assert exc_info.value.status_code == status.HTTP_401_UNAUTHORIZED
+    assert exc_info.value.detail == "Not authenticated"
+    assert exc_info.value.headers["WWW-Authenticate"] == "Google login"
+
+
+@pytest.fixture
+def valid_access_request():
+    return AccessRequest(
+        account="ExampleAccount",
+        reason="test_reason",
+        startDate=datetime.datetime.now(datetime.timezone.utc)
+        + datetime.timedelta(minutes=10),
+        endDate=datetime.datetime.now(datetime.timezone.utc)
+        + datetime.timedelta(days=1),
+    )
+
+
+@pytest.fixture
+def expired_access_request():
+    return AccessRequest(
+        account="ExampleAccount",
+        reason="test_reason",
+        startDate=datetime.datetime.now(datetime.timezone.utc)
+        - datetime.timedelta(minutes=10),
+        endDate=datetime.datetime.now(datetime.timezone.utc)
+        + datetime.timedelta(days=1),
+    )
+
+
+@pytest.fixture
+def invalid_dates_access_request():
+    return AccessRequest(
+        account="ExampleAccount",
+        reason="test_reason",
+        startDate=datetime.datetime.now(datetime.timezone.utc)
+        + datetime.timedelta(days=1),
+        endDate=datetime.datetime.now(datetime.timezone.utc),
+    )
+
+
+def get_mock_request(session_data=None):
+    scope: Scope = {
+        "type": "http",
+        "method": "POST",
+        "headers": Headers({"content-type": "application/json"}).raw,
+        "path": "/request_access",
+        "raw_path": b"/request_access",
+        "session": session_data or {},
+    }
+    return Request(scope)
+
+
+@patch("server.utils.get_user_email_from_request")
+@patch("server.server.get_current_user", new_callable=AsyncMock)
+@patch("modules.aws.aws_sso.get_user_id")
+@patch("integrations.aws.organizations.get_account_id_by_name")
+@patch("integrations.aws.organizations.list_organization_accounts")
+@patch("modules.aws.aws.aws_access_requests.create_aws_access_request")
+@pytest.mark.asyncio
+async def test_create_access_request_succes(
+    create_aws_access_request_mock,
+    mock_list_organization_accounts,
+    mock_get_account_id_by_name,
+    mock_get_user_id,
+    mock_get_current_user,
+    mock_get_user_email_from_request,
+    valid_access_request,
+):
+    mock_accounts = [
+        {
+            "Id": "345678901234",
+            "Arn": "arn:aws:organizations::345678901234:account/o-exampleorgid/345678901234",
+            "Email": "example3@example.com",
+            "Name": "ExampleAccount",
+            "Status": "ACTIVE",
+            "JoinedMethod": "INVITED",
+            "JoinedTimestamp": "2023-02-15T12:00:00.000000+00:00",
+        }
+    ]
+
+    session_data = {"user": {"username": "test_user", "email": "user@example.com"}}
+    request = get_mock_request(session_data)
+    mock_list_organization_accounts.return_value = mock_accounts
+    mock_get_user_id.return_value = "user_id_456"
+    mock_get_account_id_by_name.return_value = "345678901234"
+    mock_get_current_user.return_value = {"username": "test_user"}
+    mock_get_user_email_from_request.return_value = "user@example.com"
+    create_aws_access_request_mock.return_value = True
+
+    # Act
+    response = await server.create_access_request(request, valid_access_request)
+
+    # Assert
+    assert response == {
+        "message": "Access request created successfully",
+        "data": valid_access_request,
+    }
+
+
+@patch("server.server.get_current_user", new_callable=AsyncMock)
+@patch("server.utils.get_user_email_from_request")
+@patch("modules.aws.aws.request_aws_account_access", new_callable=AsyncMock)
+@pytest.mark.asyncio
+async def test_create_access_request_missing_fields(
+    mock_request_aws_account_access,
+    mock_get_user_email_from_request,
+    mock_get_current_user,
+):
+    # Arrange
+    access_request = AccessRequest(
+        account="",
+        reason="",
+        startDate=datetime.datetime.now(datetime.timezone.utc)
+        + datetime.timedelta(minutes=10),
+        endDate=datetime.datetime.now(datetime.timezone.utc)
+        + datetime.timedelta(days=1),
+    )
+    session_data = {"user": {"username": "test_user", "email": "user@example.com"}}
+    request = get_mock_request(session_data)
+
+    # Act & Assert
+    with pytest.raises(HTTPException) as excinfo:
+        await server.create_access_request(request, access_request)
+    assert excinfo.value.status_code == 400
+    assert excinfo.value.detail == "Account and reason are required"
+
 
 @patch("server.server.get_current_user", new_callable=AsyncMock)
 @patch("server.utils.get_user_email_from_request")
@@ -879,198 +993,6 @@
 @patch("integrations.aws.organizations.list_organization_accounts")
 @patch("modules.aws.aws.aws_access_requests.create_aws_access_request")
 @pytest.mark.asyncio
-<<<<<<< HEAD
-async def test_get_current_user_session_not_user():
-    # Mock the request object with no session attribute
-    mock_request = MagicMock(spec=Request)
-    mock_request.session = {"some_message": "blah blah blah"}
-
-    # Call the function and assert it raises HTTPException
-    with pytest.raises(HTTPException) as exc_info:
-        server.get_current_user(mock_request)
-
-    # Assert the exception details
-    assert exc_info.value.status_code == status.HTTP_401_UNAUTHORIZED
-    assert exc_info.value.detail == "Not authenticated"
-    assert exc_info.value.headers["WWW-Authenticate"] == "Google login"
-
-
-@pytest.fixture
-def valid_access_request():
-    return AccessRequest(
-        account="ExampleAccount",
-        reason="test_reason",
-        startDate=datetime.datetime.now(datetime.timezone.utc)
-        + datetime.timedelta(minutes=10),
-        endDate=datetime.datetime.now(datetime.timezone.utc)
-        + datetime.timedelta(days=1),
-    )
-
-
-@pytest.fixture
-def expired_access_request():
-    return AccessRequest(
-        account="ExampleAccount",
-        reason="test_reason",
-        startDate=datetime.datetime.now(datetime.timezone.utc)
-        - datetime.timedelta(minutes=10),
-        endDate=datetime.datetime.now(datetime.timezone.utc)
-        + datetime.timedelta(days=1),
-    )
-
-
-@pytest.fixture
-def invalid_dates_access_request():
-    return AccessRequest(
-        account="ExampleAccount",
-        reason="test_reason",
-        startDate=datetime.datetime.now(datetime.timezone.utc)
-        + datetime.timedelta(days=1),
-        endDate=datetime.datetime.now(datetime.timezone.utc),
-    )
-
-
-def get_mock_request(session_data=None):
-    scope: Scope = {
-        "type": "http",
-        "method": "POST",
-        "headers": Headers({"content-type": "application/json"}).raw,
-        "path": "/request_access",
-        "raw_path": b"/request_access",
-        "session": session_data or {},
-    }
-    return Request(scope)
-
-
-@patch("server.utils.get_user_email_from_request")
-@patch("server.server.get_current_user", new_callable=AsyncMock)
-@patch("modules.aws.aws_sso.get_user_id")
-@patch("integrations.aws.organizations.get_account_id_by_name")
-@patch("integrations.aws.organizations.list_organization_accounts")
-@patch("modules.aws.aws.aws_access_requests.create_aws_access_request")
-@pytest.mark.asyncio
-async def test_create_access_request_succes(
-    create_aws_access_request_mock,
-    mock_list_organization_accounts,
-    mock_get_account_id_by_name,
-    mock_get_user_id,
-    mock_get_current_user,
-    mock_get_user_email_from_request,
-    valid_access_request,
-):
-    mock_accounts = [
-        {
-            "Id": "345678901234",
-            "Arn": "arn:aws:organizations::345678901234:account/o-exampleorgid/345678901234",
-            "Email": "example3@example.com",
-            "Name": "ExampleAccount",
-            "Status": "ACTIVE",
-            "JoinedMethod": "INVITED",
-            "JoinedTimestamp": "2023-02-15T12:00:00.000000+00:00",
-        }
-    ]
-
-    session_data = {"user": {"username": "test_user", "email": "user@example.com"}}
-    request = get_mock_request(session_data)
-    mock_list_organization_accounts.return_value = mock_accounts
-    mock_get_user_id.return_value = "user_id_456"
-    mock_get_account_id_by_name.return_value = "345678901234"
-    mock_get_current_user.return_value = {"username": "test_user"}
-    mock_get_user_email_from_request.return_value = "user@example.com"
-    create_aws_access_request_mock.return_value = True
-
-    # Act
-    response = await server.create_access_request(request, valid_access_request)
-
-    # Assert
-    assert response == {
-        "message": "Access request created successfully",
-        "data": valid_access_request,
-    }
-
-
-@patch("server.server.get_current_user", new_callable=AsyncMock)
-@patch("server.utils.get_user_email_from_request")
-@patch("modules.aws.aws.request_aws_account_access", new_callable=AsyncMock)
-@pytest.mark.asyncio
-async def test_create_access_request_missing_fields(
-    mock_request_aws_account_access,
-    mock_get_user_email_from_request,
-    mock_get_current_user,
-):
-    # Arrange
-    access_request = AccessRequest(
-        account="",
-        reason="",
-        startDate=datetime.datetime.now(datetime.timezone.utc)
-        + datetime.timedelta(minutes=10),
-        endDate=datetime.datetime.now(datetime.timezone.utc)
-        + datetime.timedelta(days=1),
-    )
-    session_data = {"user": {"username": "test_user", "email": "user@example.com"}}
-    request = get_mock_request(session_data)
-
-    # Act & Assert
-    with pytest.raises(HTTPException) as excinfo:
-        await server.create_access_request(request, access_request)
-    assert excinfo.value.status_code == 400
-    assert excinfo.value.detail == "Account and reason are required"
-
-
-@patch("server.server.get_current_user", new_callable=AsyncMock)
-@patch("server.utils.get_user_email_from_request")
-@patch("modules.aws.aws.request_aws_account_access", new_callable=AsyncMock)
-@pytest.mark.asyncio
-async def test_create_access_request_start_date_in_past(
-    mock_request_aws_account_access,
-    mock_get_user_email_from_request,
-    mock_get_current_user,
-    expired_access_request,
-):
-    # Arrange
-    session_data = {"user": {"username": "test_user", "email": "user@example.com"}}
-    request = get_mock_request(session_data)
-    mock_get_user_email_from_request.return_value = "user@example.com"
-    mock_get_current_user.return_value = {"user": "test_user"}
-
-    # Act & Assert
-    with pytest.raises(HTTPException) as excinfo:
-        await server.create_access_request(request, expired_access_request)
-    assert excinfo.value.status_code == 400
-    assert excinfo.value.detail == "Start date must be in the future"
-
-
-@patch("server.server.get_current_user", new_callable=AsyncMock)
-@patch("server.utils.get_user_email_from_request")
-@patch("modules.aws.aws.request_aws_account_access", new_callable=AsyncMock)
-@pytest.mark.asyncio
-async def test_create_access_request_end_date_before_start_date(
-    mock_request_aws_account_access,
-    mock_get_user_email_from_request,
-    mock_get_current_user,
-    invalid_dates_access_request,
-):
-    # Arrange
-    session_data = {"user": {"username": "test_user", "email": "user@example.com"}}
-    request = get_mock_request(session_data)
-    mock_get_user_email_from_request.return_value = "user@example.com"
-    mock_get_current_user.return_value = {"user": "test_user"}
-
-    # Act & Assert
-    with pytest.raises(HTTPException) as excinfo:
-        await server.create_access_request(request, invalid_dates_access_request)
-    assert excinfo.value.status_code == 400
-    assert excinfo.value.detail == "End date must be after start date"
-
-
-@patch("server.server.get_current_user", new_callable=AsyncMock)
-@patch("server.utils.get_user_email_from_request")
-@patch("modules.aws.aws_sso.get_user_id")
-@patch("integrations.aws.organizations.list_organization_accounts")
-@patch("modules.aws.aws.aws_access_requests.create_aws_access_request")
-@pytest.mark.asyncio
-=======
->>>>>>> d70ef3d8
 async def test_create_access_request_failure(
     mock_create_aws_access_request,
     mock_get_organization_accounts,
