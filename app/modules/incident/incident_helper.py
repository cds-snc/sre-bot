--- conflicted
+++ resolved
@@ -498,13 +498,10 @@
     # convert the data to string so that we can send it as private metadata
     data_to_send = json.dumps(
         {
-<<<<<<< HEAD
             #"emails": user_emails,
-            "topic": channel_topic,
-=======
-            "emails": user_emails,
+            # "topic": channel_topic,
+            # "emails": user_emails,
             "name": channel_name,
->>>>>>> 6eccc45a
             "incident_document": document_id,
             "channel_id": channel_id,
         }
@@ -628,13 +625,8 @@
         user_emails.append(user_email)
 
     # pass the data using the view["private_metadata"] to the schedule_event function
-<<<<<<< HEAD
     #event_link = schedule_retro.schedule_event(view["private_metadata"], days, user_emails)
     event_link = None
-=======
-    result = schedule_retro.schedule_event(view["private_metadata"], days)
-
->>>>>>> 6eccc45a
     # if we could not schedule the event, display a message to the user that the event could not be scheduled
     if result is None:
         blocks = {
