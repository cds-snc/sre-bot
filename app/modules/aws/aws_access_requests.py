--- conflicted
+++ resolved
@@ -68,13 +68,8 @@
             "email": {"S": email},
             "access_type": {"S": access_type},
             "rationale": {"S": rationale},
-<<<<<<< HEAD
-            "start_date_time": {"N": str(start_date_time.timestamp())},
-            "end_date_time": {"N": str(end_date_time.timestamp())},
-=======
             "start_date_time": {"S": str(start_date_time.timestamp())},
             "end_date_time": {"S": str(end_date_time.timestamp())},
->>>>>>> d70ef3d8
             "created_at": {"N": str(datetime.datetime.now().timestamp())},
             "expired": {"BOOL": False},
         },
@@ -118,13 +113,13 @@
 def get_active_requests():
     # Get the current timestamp
     current_timestamp = datetime.datetime.now().timestamp()
-    
+
     # Query to get records where current date time is less than end_date_time
     response = client.scan(
         TableName=table,
         FilterExpression="end_date_time > :current_time",
         ExpressionAttributeValues={
-            ":current_time": {"N": str(current_timestamp)}
+            ":current_time": {"S": str(current_timestamp)}
         }
     )
     return response.get("Items", [])
@@ -133,13 +128,13 @@
 def get_past_requests():
     # Get the current timestamp
     current_timestamp = datetime.datetime.now().timestamp()
-    
+
     # Query to get records where current date time is greater than end_date_time
     response = client.scan(
         TableName=table,
         FilterExpression="end_date_time < :current_time",
         ExpressionAttributeValues={
-            ":current_time": {"N": str(current_timestamp)}
+            ":current_time": {"S": str(current_timestamp)}
         }
     )
     return response.get("Items", [])