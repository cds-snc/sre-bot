--- conflicted
+++ resolved
@@ -17,11 +17,12 @@
 from slowapi.util import get_remote_address
 from slowapi.errors import RateLimitExceeded
 from models import webhooks
-<<<<<<< HEAD
-from server.utils import log_ops_message, get_user_email_from_request
-=======
-from server.utils import log_ops_message, create_access_token
->>>>>>> 33321277
+from server.utils import (
+    log_ops_message,
+    create_access_token,
+    get_current_user,
+    get_user_email_from_request,
+)
 from integrations.sentinel import log_to_sentinel
 from integrations import maxmind
 from server.event_handlers import aws
@@ -32,14 +33,10 @@
     InvalidSignatureVersionException,
     SignatureVerificationFailureException,
 )
-<<<<<<< HEAD
-from functools import wraps
-from fastapi import Depends, status
+from fastapi import Depends
 from datetime import datetime, timezone, timedelta
 from integrations.aws.organizations import get_active_account_names
 from modules.aws.aws import request_aws_account_access
-=======
->>>>>>> 33321277
 
 logging.basicConfig(level=logging.INFO)
 sns_message_validator = SNSMessageValidator()
@@ -227,64 +224,8 @@
         return JSONResponse({"error": "Not logged in"})
 
 
-<<<<<<< HEAD
-def get_current_user(request: Request):
-    """
-    Retrieves the currently logged-in user from the session.
-    Args:
-        request (Request): The HTTP request object containing session information.
-    Returns:
-        dict: The user information if the user is logged in.
-    Raises:
-        HTTPException: If the user is not authenticated.
-    """
-    # Retrieve the 'user' from the session stored in the request
-    user = request.session.get("user")
-
-    # If there is no 'user' in the session, raise an HTTP 401 Unauthorized exception
-    if not user:
-        raise HTTPException(
-            status_code=status.HTTP_401_UNAUTHORIZED,
-            detail="Not authenticated",
-            headers={"WWW-Authenticate": "Google login"},
-        )
-    return user
-
-
-def login_required(route):
-    """
-    A decorator to ensure that the user is logged in before accessing the route.
-    Args:
-        route (function): The route function that requires login.
-    Returns:
-        function: The decorated route function with login check.
-    """
-
-    @wraps(route)
-    async def decorated_route(*args, **kwargs):
-        """
-        The decorated route function that includes login check.
-        Args:
-            *args: Variable length argument list for the route function.
-            **kwargs: Arbitrary keyword arguments for the route function.
-        Returns:
-            The result of the original route function if the user is logged in.
-        """
-        # Get the current request from the arguments
-        request = kwargs.get("request")
-        if request:
-            # Check if the user is logged in
-            user = get_current_user(request)  # noqa: F841
-        # Call the original route function and return its result
-        return await route(*args, **kwargs)
-
-    # Return the decorated route function
-    return decorated_route
-
-
 @handler.post("/request_access")
 @limiter.limit("10/minute")
-@login_required
 async def create_access_request(
     request: Request,
     access_request: AccessRequest,
@@ -352,8 +293,6 @@
         raise HTTPException(status_code=500, detail="Failed to create access request")
 
 
-=======
->>>>>>> 33321277
 # Geolocate route. Returns the country, city, latitude, and longitude of the IP address.
 @handler.get("/geolocate/{ip}")
 def geolocate(ip):
@@ -372,7 +311,6 @@
 
 @handler.get("/accounts")
 @limiter.limit("5/minute")
-@login_required
 async def get_accounts(request: Request, user: dict = Depends(get_current_user)):
     """
     Endpoint to retrieve active AWS account names.
