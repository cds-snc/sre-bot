import json
import logging
import os
import requests

from starlette.config import Config
from authlib.integrations.starlette_client import OAuth, OAuthError
from starlette.middleware.sessions import SessionMiddleware
from starlette.responses import RedirectResponse, HTMLResponse
from fastapi.responses import JSONResponse
from fastapi.middleware.cors import CORSMiddleware
from fastapi import FastAPI, HTTPException, Request
from pydantic import BaseModel, Extra
from fastapi.templating import Jinja2Templates
from fastapi.staticfiles import StaticFiles
from models import webhooks
from commands.utils import log_ops_message, log_to_sentinel
from integrations import maxmind
from server.event_handlers import aws
from sns_message_validator import (
    SNSMessageValidator,
    InvalidMessageTypeException,
    InvalidCertURLException,
    InvalidSignatureVersionException,
    SignatureVerificationFailureException,
)

logging.basicConfig(level=logging.INFO)
sns_message_validator = SNSMessageValidator()


class WebhookPayload(BaseModel):
    channel: str | None = None
    text: str | None = None
    as_user: bool | None = None
    attachments: str | list | None = []
    blocks: str | list | None = []
    thread_ts: str | None = None
    reply_broadcast: bool | None = None
    unfurl_links: bool | None = None
    unfurl_media: bool | None = None
    icon_emoji: str | None = None
    icon_url: str | None = None
    mrkdwn: bool | None = None
    link_names: bool | None = None
    username: str | None = None
    parse: str | None = None

    class Config:
        extra = Extra.forbid


class AwsSnsPayload(BaseModel):
    Type: str | None = None
    MessageId: str | None = None
    Token: str | None = None
    TopicArn: str | None = None
    Message: str | None = None
    SubscribeURL: str | None = None
    Timestamp: str | None = None
    SignatureVersion: str | None = None
    Signature: str | None = None
    SigningCertURL: str | None = None
    Subject: str | None = None
    UnsubscribeURL: str | None = None

    class Config:
        extra = Extra.forbid


handler = FastAPI()

# Set up the templates directory and static folder for the frontend with the build folder for production
if os.path.exists("../frontend/build"):
    # Sets the templates directory to the React build folder
    templates = Jinja2Templates(directory="../frontend/build")
    # Mounts the static folder within the build forlder to the /static route.
    handler.mount(
        "/static", StaticFiles(directory="../frontend/build/static"), "static"
    )
else:
    # Sets the templates directory to the React public folder for local dev
    templates = Jinja2Templates(directory="../frontend/public")
    handler.mount("/static", StaticFiles(directory="../frontend/public"), "static")


# OAuth settings
GOOGLE_CLIENT_ID = os.environ.get("GOOGLE_CLIENT_ID") or None
GOOGLE_CLIENT_SECRET = os.environ.get("GOOGLE_CLIENT_SECRET") or None
if GOOGLE_CLIENT_ID is None or GOOGLE_CLIENT_SECRET is None:
    raise Exception("Missing env variables")

SECRET_KEY = os.environ.get("SESSION_SECRET_KEY") or None
if SECRET_KEY is None:
    raise Exception("Missing env variables")

# add a session middleware to the app
handler.add_middleware(SessionMiddleware, secret_key=SECRET_KEY)

handler.add_middleware(
    CORSMiddleware,
    allow_origins=["*"],
    allow_credentials=True,
    allow_methods=["*"],
    allow_headers=["*"],
)


# Set up Google OAuth
config_data = {
    "GOOGLE_CLIENT_ID": GOOGLE_CLIENT_ID,
    "GOOGLE_CLIENT_SECRET": GOOGLE_CLIENT_SECRET,
}
starlette_config = Config(environ=config_data)
oauth = OAuth(starlette_config)
oauth.register(
    name="google",
    server_metadata_url="https://accounts.google.com/.well-known/openid-configuration",
    client_kwargs={"scope": "openid email profile"},
)


# Logout route. If you log out of the application, you will be redirected to the homepage
@handler.route("/logout")
async def logout(request: Request):
    request.session.pop("user", None)
    return RedirectResponse(url="/")


# Login route. You will be redirected to the google login page
@handler.get("/login")
async def login(request: Request):
    redirect_uri = request.url_for(
        "auth"
    )  # this is the route that will be called after the user logs in
    return await oauth.google.authorize_redirect(request, redirect_uri)


# Authenticate route. This is the route that will be called after the user logs in and you are redirected to the /home page
@handler.route("/auth")
async def auth(request: Request):
    try:
        access_token = await oauth.google.authorize_access_token(request)
    except OAuthError as error:
        return HTMLResponse(f"<h1>OAuth Error</h1><pre>{error.error}</pre>")
    user_data = access_token.get("userinfo")
    if user_data:
        request.session["user"] = dict(user_data)
<<<<<<< HEAD
    return RedirectResponse(url="/")
=======
    return RedirectResponse(url="/home")
>>>>>>> 17faf4f2


# User route. Returns the user's first name that is currently logged into the application
@handler.route("/user")
async def user(request: Request):
    user = request.session.get("user")
    if user:
        return JSONResponse({"name": user.get("given_name")})
    else:
        return JSONResponse({"error": "Not logged in"})


<<<<<<< HEAD
@handler.route("/webhooks")
async def get_webhooks(request: Request):
    pass


=======
>>>>>>> 17faf4f2
@handler.get("/geolocate/{ip}")
def geolocate(ip):
    reader = maxmind.geolocate(ip)
    if isinstance(reader, str):
        raise HTTPException(status_code=404, detail=reader)
    else:
        country, city, latitude, longitude = reader
        return {
            "country": country,
            "city": city,
            "latitude": latitude,
            "longitude": longitude,
        }


@handler.post("/hook/{id}")
def handle_webhook(id: str, payload: WebhookPayload | str, request: Request):
    webhook = webhooks.get_webhook(id)
    if webhook:
        webhooks.increment_invocation_count(id)

        if isinstance(payload, str):
            try:
                payload = AwsSnsPayload.parse_raw(payload)
                sns_message_validator.validate_message(message=payload.dict())
            except InvalidMessageTypeException as e:
                logging.error(e)
                log_ops_message(
                    request.state.bot.client,
                    f"Invalid message type ```{payload.Type}``` in message: ```{payload}```",
                )
                raise HTTPException(
                    status_code=500,
                    detail=f"Failed to parse AWS event message due to {e.__class__.__qualname__}: {e}",
                )
            except InvalidSignatureVersionException as e:
                logging.error(e)
                log_ops_message(
                    request.state.bot.client,
                    f"Unexpected signature version ```{payload.SignatureVersion}``` in message: ```{payload}```",
                )
                raise HTTPException(
                    status_code=500,
                    detail=f"Failed to parse AWS event message due to {e.__class__.__qualname__}: {e}",
                )
            except SignatureVerificationFailureException as e:
                logging.error(e)
                log_ops_message(
                    request.state.bot.client,
                    f"Failed to verify signature ```{payload.Signature}``` in message: ```{payload}```",
                )
                raise HTTPException(
                    status_code=500,
                    detail=f"Failed to parse AWS event message due to {e.__class__.__qualname__}: {e}",
                )
            except InvalidCertURLException as e:
                logging.error(e)
                log_ops_message(
                    request.state.bot.client,
                    f"Invalid certificate URL ```{payload.SigningCertURL}``` in message: ```{payload}```",
                )
                raise HTTPException(
                    status_code=500,
                    detail=f"Failed to parse AWS event message due to {e.__class__.__qualname__}: {e}",
                )
            except Exception as e:
                logging.error(e)
                log_ops_message(
                    request.state.bot.client,
                    f"Error parsing AWS event due to {e.__class__.__qualname__}: ```{payload}```",
                )
                raise HTTPException(
                    status_code=500,
                    detail=f"Failed to parse AWS event message due to {e.__class__.__qualname__}: {e}",
                )
            if payload.Type == "SubscriptionConfirmation":
                requests.get(payload.SubscribeURL, timeout=60)
                logging.info(f"Subscribed webhook {id} to topic {payload.TopicArn}")
                log_ops_message(
                    request.state.bot.client,
                    f"Subscribed webhook {id} to topic {payload.TopicArn}",
                )
                return {"ok": True}

            if payload.Type == "UnsubscribeConfirmation":
                log_ops_message(
                    request.state.bot.client,
                    f"{payload.TopicArn} unsubscribed from webhook {id}",
                )
                return {"ok": True}

            if payload.Type == "Notification":
                blocks = aws.parse(payload, request.state.bot.client)
                # if we have an empty message, log that we have an empty
                # message and return without posting to slack
                if not blocks:
                    logging.info("No blocks to post, returning")
                    return
                payload = WebhookPayload(blocks=blocks)

        payload.channel = webhook["channel"]["S"]
        payload = append_incident_buttons(payload, id)
        try:
            message = json.loads(payload.json(exclude_none=True))
            request.state.bot.client.api_call("chat.postMessage", json=message)
            log_to_sentinel(
                "webhook_sent", {"webhook": webhook, "payload": payload.dict()}
            )
            return {"ok": True}
        except Exception as e:
            logging.error(e)
            body = payload.json(exclude_none=True)
            log_ops_message(
                request.state.bot.client, f"Error posting message: ```{body}```"
            )
            raise HTTPException(status_code=500, detail="Failed to send message")
    else:
        raise HTTPException(status_code=404, detail="Webhook not found")


@handler.get("/version")
def get_version():
    return {"version": os.environ.get("GIT_SHA", "unknown")}


def append_incident_buttons(payload, webhook_id):
    payload.attachments = payload.attachments + [
        {
            "fallback": "Incident",
            "callback_id": "handle_incident_action_buttons",
            "color": "#3AA3E3",
            "attachment_type": "default",
            "actions": [
                {
                    "name": "call-incident",
                    "text": "🎉   Call incident ",
                    "type": "button",
                    "value": payload.text,
                    "style": "primary",
                },
                {
                    "name": "ignore-incident",
                    "text": "🙈   Acknowledge and ignore",
                    "type": "button",
                    "value": webhook_id,
                    "style": "default",
                },
            ],
        }
    ]
    return payload


# Defines a route handler for `/*` essentially.
@handler.get("/{rest_of_path:path}")
async def react_app(req: Request, rest_of_path: str):
    return templates.TemplateResponse("index.html", {"request": req})<|MERGE_RESOLUTION|>--- conflicted
+++ resolved
@@ -146,11 +146,7 @@
     user_data = access_token.get("userinfo")
     if user_data:
         request.session["user"] = dict(user_data)
-<<<<<<< HEAD
     return RedirectResponse(url="/")
-=======
-    return RedirectResponse(url="/home")
->>>>>>> 17faf4f2
 
 
 # User route. Returns the user's first name that is currently logged into the application
@@ -163,14 +159,7 @@
         return JSONResponse({"error": "Not logged in"})
 
 
-<<<<<<< HEAD
-@handler.route("/webhooks")
-async def get_webhooks(request: Request):
-    pass
-
-
-=======
->>>>>>> 17faf4f2
+
 @handler.get("/geolocate/{ip}")
 def geolocate(ip):
     reader = maxmind.geolocate(ip)
