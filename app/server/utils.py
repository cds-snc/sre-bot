--- conflicted
+++ resolved
@@ -1,15 +1,12 @@
 import logging
-<<<<<<< HEAD
-from fastapi import Request, HTTPException
-=======
 from dotenv import load_dotenv
 import os
 from datetime import datetime, timedelta
 from typing import Optional
 from jose import JWTError, jwt
 from fastapi import HTTPException, status, Request
+from fastapi.responses import RedirectResponse
 
->>>>>>> d70ef3d8
 
 logging.basicConfig(level=logging.INFO)
 
@@ -29,8 +26,6 @@
     client.chat_postMessage(channel=channel_id, text=message, as_user=True)
 
 
-<<<<<<< HEAD
-=======
 def create_access_token(data: dict, expires_delta: Optional[timedelta] = None):
     """
     Generates a JSON Web Token (JWT) for authentication purposes.
@@ -84,7 +79,6 @@
     return user
 
 
->>>>>>> d70ef3d8
 def get_user_email_from_request(request: Request):
     """
     Retrieve the user's email address from the request session.
