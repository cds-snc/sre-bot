import logging
<<<<<<< HEAD
from fastapi import Request, HTTPException
=======
from dotenv import load_dotenv
import os
from datetime import datetime, timedelta
from typing import Optional
from jose import JWTError, jwt
from fastapi import HTTPException, status, Request

>>>>>>> 33321277

logging.basicConfig(level=logging.INFO)

load_dotenv()

SECRET_KEY = os.environ.get("SESSION_SECRET_KEY") or None
if SECRET_KEY is None:
    raise Exception("Missing env variables")
ALGORITHM = "HS256"
ACCESS_TOKEN_EXPIRE_MINUTES = int(os.environ.get("ACCESS_TOKEN_EXPIRE_MINUTES", 30))


def log_ops_message(client, message):
    channel_id = "C0388M21LKZ"
    logging.info(f"Ops msg: {message}")
    client.conversations_join(channel=channel_id)
    client.chat_postMessage(channel=channel_id, text=message, as_user=True)


<<<<<<< HEAD
def get_user_email_from_request(request: Request):
    """
    Retrieve the user's email address from the request session.

    This function extracts the user's email address from the session data stored in the request.
    It performs necessary checks to ensure the request and session data are valid.
=======
def create_access_token(data: dict, expires_delta: Optional[timedelta] = None):
    """
    Generates a JSON Web Token (JWT) for authentication purposes.

    Args:
        data (dict): The data to include in the token payload.
        expires_delta (Optional[timedelta], optional): The time duration for which the token is valid. Defaults to None.

    Returns:
        str: The encoded JWT token as a string.
    """
    to_encode = data.copy()
    if expires_delta:
        expire = datetime.utcnow() + expires_delta
    else:
        expire = datetime.utcnow() + timedelta(minutes=ACCESS_TOKEN_EXPIRE_MINUTES)
    to_encode.update({"exp": expire})
    encoded_jwt = jwt.encode(to_encode, SECRET_KEY, algorithm=ALGORITHM)
    return encoded_jwt


async def get_current_user(request: Request):
    """
    Retrieves the current authenticated user from the request.

    This asynchronous function attempts to retrieve the user information
    from either the session token or the session user stored in the request.
    It performs the following steps:
    1. Checks for the presence of an access token and session user in the request.
    2. If neither is present, raises an HTTP 401 Unauthorized exception.
    3. Attempts to decode the access token to extract the user information.
    4. If the token is invalid or the user information is not present in the token,
       it raises an HTTP 401 Unauthorized exception.
    5. Returns the user information if successfully extracted from the token.
>>>>>>> 33321277

    Args:
        request (Request): The FastAPI request object containing session data.

    Raises:
<<<<<<< HEAD
        HTTPException: If the request or session data is missing or invalid.

    Returns:
        str or None: The user's email address if found, otherwise None.
    """
    if not request or not request.session:
        raise HTTPException(
            status_code=400, detail="Invalid request or missing session data"
        )

    user_email = request.session.get("user").get("email")
    if user_email:
        return user_email
    return None
=======
        HTTPException: If neither the access token nor the session user is present in the request.
        HTTPException: If the access token is invalid or the user information is not found.

    Returns:
        str: The user information extracted from the token or session.
    """
    # we are going to get the access token and the session user from the request to double check
    token = request.session.get("access_token")
    session_user = request.session.get("user")
    if not token and not session_user:
        raise HTTPException(
            status_code=status.HTTP_401_UNAUTHORIZED, detail="Not authenticated"
        )
    try:
        payload = jwt.decode(token, SECRET_KEY, algorithms=[ALGORITHM])
        user = payload.get("sub")
        if user is None:
            raise HTTPException(
                status_code=status.HTTP_401_UNAUTHORIZED, detail="Invalid token"
            )
    except JWTError:
        raise HTTPException(
            status_code=status.HTTP_401_UNAUTHORIZED, detail="Invalid token"
        )
    return user
>>>>>>> 33321277
<|MERGE_RESOLUTION|>--- conflicted
+++ resolved
@@ -1,7 +1,4 @@
 import logging
-<<<<<<< HEAD
-from fastapi import Request, HTTPException
-=======
 from dotenv import load_dotenv
 import os
 from datetime import datetime, timedelta
@@ -9,7 +6,6 @@
 from jose import JWTError, jwt
 from fastapi import HTTPException, status, Request
 
->>>>>>> 33321277
 
 logging.basicConfig(level=logging.INFO)
 
@@ -29,14 +25,6 @@
     client.chat_postMessage(channel=channel_id, text=message, as_user=True)
 
 
-<<<<<<< HEAD
-def get_user_email_from_request(request: Request):
-    """
-    Retrieve the user's email address from the request session.
-
-    This function extracts the user's email address from the session data stored in the request.
-    It performs necessary checks to ensure the request and session data are valid.
-=======
 def create_access_token(data: dict, expires_delta: Optional[timedelta] = None):
     """
     Generates a JSON Web Token (JWT) for authentication purposes.
@@ -71,28 +59,11 @@
     4. If the token is invalid or the user information is not present in the token,
        it raises an HTTP 401 Unauthorized exception.
     5. Returns the user information if successfully extracted from the token.
->>>>>>> 33321277
 
     Args:
         request (Request): The FastAPI request object containing session data.
 
     Raises:
-<<<<<<< HEAD
-        HTTPException: If the request or session data is missing or invalid.
-
-    Returns:
-        str or None: The user's email address if found, otherwise None.
-    """
-    if not request or not request.session:
-        raise HTTPException(
-            status_code=400, detail="Invalid request or missing session data"
-        )
-
-    user_email = request.session.get("user").get("email")
-    if user_email:
-        return user_email
-    return None
-=======
         HTTPException: If neither the access token nor the session user is present in the request.
         HTTPException: If the access token is invalid or the user information is not found.
 
@@ -118,4 +89,30 @@
             status_code=status.HTTP_401_UNAUTHORIZED, detail="Invalid token"
         )
     return user
->>>>>>> 33321277
+
+
+def get_user_email_from_request(request: Request):
+    """
+    Retrieve the user's email address from the request session.
+
+    This function extracts the user's email address from the session data stored in the request.
+    It performs necessary checks to ensure the request and session data are valid.
+
+    Args:
+        request (Request): The FastAPI request object containing session data.
+
+    Raises:
+        HTTPException: If the request or session data is missing or invalid.
+
+    Returns:
+        str or None: The user's email address if found, otherwise None.
+    """
+    if not request or not request.session:
+        raise HTTPException(
+            status_code=400, detail="Invalid request or missing session data"
+        )
+
+    user_email = request.session.get("user").get("email")
+    if user_email:
+        return user_email
+    return None